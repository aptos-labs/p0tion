--- conflicted
+++ resolved
@@ -13,18 +13,13 @@
             - name: checkout repo
               uses: actions/checkout@v3
 
-<<<<<<< HEAD
-      - uses: actions/setup-node@v3
-        with:
-          node-version: 16
-          cache: yarn
+            - uses: actions/setup-node@v3
+              with:
+                node-version: 16
+                cache: yarn
 
-      - name: install dependencies
-        run: yarn install
-=======
             - name: install dependencies
               run: yarn install
->>>>>>> 5e01dca6
 
             - name: write Firebase service account key (from secrets to json)
               id: create-json
@@ -37,9 +32,9 @@
             # Workaround for SSL error. (resource: https://github.com/firebase/firebase-admin-node/issues/1712)
             - name: SSL Workaround
               run: sudo sed -i '54 s/^/#/' /usr/lib/ssl/openssl.cnf
-
+  
             - name: deploy to Firebase
               run: yarn firebase:deploy
               working-directory: packages/backend
               env:
-                  GOOGLE_APPLICATION_CREDENTIALS: ./serviceAccountKey.json+                GOOGLE_APPLICATION_CREDENTIALS: ./serviceAccountKey.json