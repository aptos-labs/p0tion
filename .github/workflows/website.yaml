--- conflicted
+++ resolved
@@ -36,12 +36,7 @@
           cache: yarn
 
       - name: install dependencies
-<<<<<<< HEAD
-        run: yarn install --frozen-lockfile
-        working-directory: packages/website
-=======
         run: yarn --immutable
->>>>>>> df237b2c
 
       - name: generate doc website
         run: yarn docs
@@ -52,8 +47,4 @@
             build_dir: docs
             jekyll: false
         env:
-<<<<<<< HEAD
-            GITHUB_TOKEN: ${{ secrets.GH_PERSONAL_ACCESS_TOKEN }}
-=======
-            GITHUB_TOKEN: ${{ secrets.GITHUB_TOKEN }}
->>>>>>> df237b2c
+            GITHUB_TOKEN: ${{ secrets.GITHUB_TOKEN }}