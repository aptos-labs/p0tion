#!/usr/bin/env node

import { zKey, r1cs } from "snarkjs"
import boxen from "boxen"
import { createWriteStream, Dirent, renameSync } from "fs"
import {
    blake512FromPath,
    isCoordinator,
    extractPrefix,
    commonTerms,
    potFilenameTemplate,
    genesisZkeyIndex,
    getR1csStorageFilePath,
    getPotStorageFilePath,
    getZkeyStorageFilePath,
    extractPoTFromFilename,
    potFileDownloadMainUrl,
    getBucketName,
    createS3Bucket,
    multiPartUpload,
    checkIfObjectExist,
    setupCeremony,
    extractCircuitMetadata
} from "@zkmpc/actions/src"
import { CeremonyTimeoutType } from "@zkmpc/actions/src/types/enums"
import {
    CeremonyInputData,
    CircomCompilerData,
    CircuitArtifacts,
    CircuitDocument,
    CircuitInputData,
    CircuitTimings
} from "@zkmpc/actions/src/types"
import { pipeline } from "node:stream"
import { promisify } from "node:util"
import fetch from "node-fetch"
import { Functions } from "firebase/functions"
import {
    convertToDoubleDigits,
    createCustomLoggerForFile,
    customSpinner,
    simpleLoader,
    sleep,
    terminate
} from "../lib/utils"
import {
    promptCeremonyInputData,
    promptCircomCompiler,
    promptCircuitInputData,
    askForConfirmation,
    promptCircuitSelector,
    promptSameCircomCompiler,
    promptCircuitAddition,
    promptPreComputedZkey,
    promptPreComputedZkeySelector,
    promptNeededPowersForCircuit,
    promptPotSelector,
    promptZkeyGeneration
} from "../lib/prompts"
import { COMMAND_ERRORS, showError } from "../lib/errors"
import { bootstrapCommandExecutionAndServices, checkAuth } from "../lib/services"
import {
    getCWDFilePath,
    getMetadataLocalFilePath,
    getPotLocalFilePath,
    getZkeyLocalFilePath,
    localPaths
} from "../lib/localConfigs"
import theme from "../lib/theme"
import {
    filterDirectoryFilesByExtension,
    cleanDir,
    getDirFilesSubPaths,
    getFileStats,
    checkAndMakeNewDirectoryIfNonexistent
} from "../lib/files"

/**
 * Handle whatever is needed to obtain the input data for a circuit that the coordinator would like to add to the ceremony.
 * @param choosenCircuitFilename <string> - the name of the circuit to add.
 * @param ceremonyTimeoutMechanismType <CeremonyTimeoutType> - the type of ceremony timeout mechanism.
 * @param sameCircomCompiler <boolean> - true, if this circuit shares with the others the <CircomCompilerData>; otherwise false.
 * @param circuitSequencePosition <number> - the position of the circuit in the contribution queue.
 * @param sharedCircomCompilerData <string> - version and commit hash of the Circom compiler used to compile the ceremony circuits.
 * @returns <Promise<CircuitInputData>> - the input data of the circuit to add to the ceremony.
 */
const getInputDataToAddCircuitToCeremony = async (
    choosenCircuitFilename: string,
    ceremonyTimeoutMechanismType: CeremonyTimeoutType,
    sameCircomCompiler: boolean,
    circuitSequencePosition: number,
    sharedCircomCompilerData: CircomCompilerData
): Promise<CircuitInputData> => {
    // Prompt for circuit input data.
    const circuitInputData = await promptCircuitInputData(ceremonyTimeoutMechanismType, sameCircomCompiler)

    // Extract name and prefix.
    const circuitName = choosenCircuitFilename.substring(0, choosenCircuitFilename.indexOf("."))
    const circuitPrefix = extractPrefix(circuitName)

    // R1CS circuit file path.
    const r1csMetadataLocalFilePath = getMetadataLocalFilePath(
        `${circuitPrefix}_${commonTerms.foldersAndPathsTerms.metadata}.log`
    )
    const r1csCWDFilePath = getCWDFilePath(process.cwd(), choosenCircuitFilename)

    // Prepare a custom logger for R1CS metadata store (from snarkjs console to file).
    const logger = createCustomLoggerForFile(r1csMetadataLocalFilePath)

    const spinner = customSpinner(`Looking for circuit metadata...`, "clock")
    spinner.start()

    // Read R1CS and store metadata locally.
    // @todo need to investigate the behaviour of this info() method with huge circuits (could be a pain).
    await r1cs.info(r1csCWDFilePath, logger)

    await sleep(2000) // Sleep 2s to avoid unexpected termination (file descriptor close).

    spinner.succeed(`Circuit metadata read and saved correctly\n`)

    // Return updated data.
    return {
        ...circuitInputData,
        compiler: {
            commitHash:
                !circuitInputData.compiler.commitHash && sameCircomCompiler
                    ? sharedCircomCompilerData.commitHash
                    : circuitInputData.compiler.commitHash,
            version:
                !circuitInputData.compiler.version && sameCircomCompiler
                    ? sharedCircomCompilerData.version
                    : circuitInputData.compiler.version
        },
        name: circuitName,
        prefix: circuitPrefix,
        sequencePosition: circuitSequencePosition
    }
}

/**
 * Handle the addition of one or more circuits to the ceremony.
 * @param options <Array<string>> - list of possible circuits that can be added to the ceremony.
 * @param ceremonyTimeoutMechanismType <CeremonyTimeoutType> - the type of ceremony timeout mechanism.
 * @returns <Promise<Array<CircuitInputData>>> - the input data for each circuit that has been added to the ceremony.
 */
const handleAdditionOfCircuitsToCeremony = async (
    options: Array<string>,
    ceremonyTimeoutMechanismType: CeremonyTimeoutType
): Promise<Array<CircuitInputData>> => {
    // Prepare data.
    const circuitsInputData: Array<CircuitInputData> = [] // All circuits interactive data.
    let circuitSequencePosition = 1 // The circuit's position for contribution.
    let readyToSummarizeCeremony = false // Boolean flag to check whether the coordinator has finished to add circuits to the ceremony.
    let wannaAddAnotherCircuit = true // Loop flag.
    const sharedCircomCompilerData: CircomCompilerData = { version: "", commitHash: "" }

    // Prompt if the circuits to be added were compiled with the same version of Circom.
    // nb. CIRCOM compiler version/commit-hash is a declaration useful for later verifiability and avoid bugs.
    const sameCircomCompiler = await promptSameCircomCompiler()

    if (sameCircomCompiler) {
        // Prompt for Circom compiler.
        const { version, commitHash } = await promptCircomCompiler()

        sharedCircomCompilerData.version = version
        sharedCircomCompilerData.commitHash = commitHash
    }

    while (wannaAddAnotherCircuit) {
        // Gather information about the ceremony circuits.
        console.log(theme.text.bold(`\n- Circuit # ${theme.colors.magenta(`${circuitSequencePosition}`)}\n`))

        // Select one circuit among cwd circuits identified by R1CS files.
        const choosenCircuitFilename = await promptCircuitSelector(options)

        // Update list of possible options for next selection (if, any).
        options = options.filter((circuitFilename: string) => circuitFilename !== choosenCircuitFilename)

        // Get input data for choosen circuit.
        const circuitInputData = await getInputDataToAddCircuitToCeremony(
            choosenCircuitFilename,
            ceremonyTimeoutMechanismType,
            sameCircomCompiler,
            circuitSequencePosition,
            sharedCircomCompilerData
        )

        // Store circuit data.
        circuitsInputData.push(circuitInputData)

        // Check if any circuit is left for potentially addition to ceremony.
        if (options.length !== 0) {
            // Prompt for selection.
            const wannaAddNewCircuit = await promptCircuitAddition()

            if (wannaAddNewCircuit === false) readyToSummarizeCeremony = true // Terminate circuit addition.
            else circuitSequencePosition += 1 // Continue with next one.
        } else readyToSummarizeCeremony = true // No more circuit to add.

        // Summarize the ceremony.
        if (readyToSummarizeCeremony) wannaAddAnotherCircuit = false
    }

    return circuitsInputData
}

/**
 * Print ceremony and related circuits information.
 * @param ceremonyInputData <CeremonyInputData> - the input data of the ceremony.
 * @param circuits <Array<CircuitDocument>> - the circuit documents associated to the circuits of the ceremony.
 */
const displayCeremonySummary = (ceremonyInputData: CeremonyInputData, circuits: Array<CircuitDocument>) => {
    // Prepare ceremony summary.
    let summary = `${`${theme.text.bold(ceremonyInputData.title)}\n${theme.text.italic(ceremonyInputData.description)}`}
        \n${`Opening: ${theme.text.bold(
            theme.text.underlined(new Date(ceremonyInputData.startDate).toUTCString().replace("GMT", "UTC"))
        )}\nEnding: ${theme.text.bold(
            theme.text.underlined(new Date(ceremonyInputData.endDate).toUTCString().replace("GMT", "UTC"))
        )}`}
        \n${theme.text.bold(
            ceremonyInputData.timeoutMechanismType === CeremonyTimeoutType.DYNAMIC ? `Dynamic` : `Fixed`
        )} Timeout / ${theme.text.bold(ceremonyInputData.penalty)}m Penalty`

    for (const circuit of circuits) {
        // Append circuit summary.
        summary += `\n\n${theme.text.bold(
            `- CIRCUIT # ${theme.text.bold(theme.colors.magenta(`${circuit.sequencePosition}`))}`
        )}
      \n${`${theme.text.bold(circuit.name)}\n${theme.text.italic(circuit.description)}
      \nCurve: ${theme.text.bold(circuit.metadata?.curve)}\nCompiler: ${theme.text.bold(
          `${circuit.compiler.version}`
      )} (${theme.text.bold(circuit.compiler.commitHash.slice(0, 7))})\nSource: ${theme.text.bold(
          circuit.template.source.split(`/`).at(-1)
      )}(${theme.text.bold(circuit.template.paramsConfiguration)})\n${
          ceremonyInputData.timeoutMechanismType === CeremonyTimeoutType.DYNAMIC
              ? `Threshold: ${theme.text.bold(circuit.dynamicThreshold)}%`
              : `Max Contribution Time: ${theme.text.bold(circuit.fixedTimeWindow)}m`
      }
      \n# Wires: ${theme.text.bold(circuit.metadata?.wires)}\n# Constraints: ${theme.text.bold(
          circuit.metadata?.constraints
      )}\n# Private Inputs: ${theme.text.bold(circuit.metadata?.privateInputs)}\n# Public Inputs: ${theme.text.bold(
          circuit.metadata?.publicInputs
      )}\n# Labels: ${theme.text.bold(circuit.metadata?.labels)}\n# Outputs: ${theme.text.bold(
          circuit.metadata?.outputs
      )}\n# PoT: ${theme.text.bold(circuit.metadata?.pot)}`}`
    }

    // Display complete summary.
    console.log(
        boxen(summary, {
            title: theme.colors.magenta(`CEREMONY SUMMARY`),
            titleAlignment: "center",
            textAlignment: "left",
            margin: 1,
            padding: 1
        })
    )
}

/**
 * Check if the smallest Powers of Tau has already been downloaded/stored in the correspondent local path
 * @dev we are downloading the Powers of Tau file from Hermez Cryptography Phase 1 Trusted Setup.
 * @param powers <string> - the smallest amount of powers needed for the given circuit (should be in a 'XY' stringified form).
 * @param ptauCompleteFilename <string> - the complete file name of the powers of tau file to be downloaded.
 * @returns <Promise<void>>
 */
const checkAndDownloadSmallestPowersOfTau = async (powers: string, ptauCompleteFilename: string): Promise<void> => {
    // Get already downloaded ptau files.
    const alreadyDownloadedPtauFiles = await getDirFilesSubPaths(localPaths.pot)

    // Get the required smallest ptau file.
    const smallestPtauFileForGivenPowers: Array<string> = alreadyDownloadedPtauFiles
        .filter((dirent: Dirent) => extractPoTFromFilename(dirent.name) === Number(powers))
        .map((dirent: Dirent) => dirent.name)

    // Check if already downloaded or not.
    if (smallestPtauFileForGivenPowers.length === 0) {
        const spinner = customSpinner(
            `Downloading the ${theme.text.bold(
                `#${powers}`
            )} smallest PoT file needed from the Hermez Cryptography Phase 1 Trusted Setup...`,
            `clock`
        )
        spinner.start()

        // Download smallest Powers of Tau file from remote server.
        const streamPipeline = promisify(pipeline)

        // Make the call.
        const response = await fetch(`${potFileDownloadMainUrl}${ptauCompleteFilename}`)

        // Handle errors.
        if (!response.ok && response.status !== 200) showError(COMMAND_ERRORS.COMMAND_SETUP_DOWNLOAD_PTAU, true)
        // Write the file locally
        else await streamPipeline(response.body!, createWriteStream(getPotLocalFilePath(ptauCompleteFilename)))

        spinner.succeed(`Powers of tau ${theme.text.bold(`#${powers}`)} downloaded successfully`)
    } else
        console.log(
            `${theme.symbols.success} Smallest Powers of Tau ${theme.text.bold(`#${powers}`)} already downloaded`
        )
}

/**
 * Handle the needs in terms of Powers of Tau for the selected pre-computed zKey.
 * @notice in case there are no Powers of Tau file suitable for the pre-computed zKey (i.e., having a
 * number of powers greater than or equal to the powers needed by the zKey), the coordinator will be asked
 * to provide a number of powers manually, ranging from the smallest possible to the largest.
 * @param neededPowers <number> - the smallest amount of powers needed by the zKey.
 * @returns Promise<string, string> - the information about the choosen Powers of Tau file for the pre-computed zKey
 * along with related powers.
 */
const handlePreComputedZkeyPowersOfTauSelection = async (
    neededPowers: number
): Promise<{
    doubleDigitsPowers: string
    potCompleteFilename: string
    usePreDownloadedPoT: boolean
}> => {
    let doubleDigitsPowers: string = "" // The amount of stringified powers in a double-digits format (XY).
    let potCompleteFilename: string = "" // The complete filename of the Powers of Tau file selected for the pre-computed zKey.
    let usePreDownloadedPoT = false // Boolean flag to check if the coordinator is going to use a pre-downloaded PoT file or not.

    // Check for PoT file associated to selected pre-computed zKey.
    const spinner = customSpinner("Looking for Powers of Tau files...", "clock")
    spinner.start()

    // Get local `.ptau` files.
    const potFilePaths = await filterDirectoryFilesByExtension(process.cwd(), `.ptau`)

    // Filter based on suitable amount of powers.
    const potOptions: Array<string> = potFilePaths
        .filter((dirent: Dirent) => extractPoTFromFilename(dirent.name) >= neededPowers)
        .map((dirent: Dirent) => dirent.name)

    if (potOptions.length <= 0) {
        spinner.warn(`There is no already downloaded Powers of Tau file suitable for this zKey`)

        // Ask coordinator to input the amount of powers.
        const choosenPowers = await promptNeededPowersForCircuit(neededPowers)

        // Convert to double digits powers (e.g., 9 -> 09).
        doubleDigitsPowers = convertToDoubleDigits(choosenPowers)
        potCompleteFilename = `${potFilenameTemplate}${doubleDigitsPowers}.ptau`
    } else {
        spinner.stop()

        // Prompt for Powers of Tau selection among already downloaded ones.
        potCompleteFilename = await promptPotSelector(potOptions)

        // Convert to double digits powers (e.g., 9 -> 09).
        doubleDigitsPowers = convertToDoubleDigits(extractPoTFromFilename(potCompleteFilename))

        usePreDownloadedPoT = true
    }

    return {
        doubleDigitsPowers,
        potCompleteFilename,
        usePreDownloadedPoT
    }
}

/**
 * Handle the verification task for a pre-computed zKey.
 * @notice if the pre-computed zKey is invalid, the method prompts to the coordinator the generation for another zKey
 * from scratch. If not, the command will gracefully exit.
 * @dev this check is necessary to avoid to upload a wrong combination of R1CS, PoT and pre-computed zKey file.
 * @param r1csLocalPathAndFileName <string> - the local complete path of the R1CS selected file.
 * @param potLocalPathAndFileName <string> - the local complete path of the PoT selected file.
 * @param zkeyLocalPathAndFileName <string> - the local complete path of the pre-computed zKey selected file.
 * @returns <Promise<boolean>> - the validity of the pre-computed zKey.
 */
const handlePreComputedZkeyVerification = async (
    r1csLocalPathAndFileName: string,
    potLocalPathAndFileName: string,
    zkeyLocalPathAndFileName: string
): Promise<boolean> => {
    console.log(
        `${theme.symbols.info} Checking the pre-computed zKey locally on your machine (to avoid any R1CS, PoT, zKey combination errors)`
    )

    // Verify validity of pre-computed zKey (R1CS and PoT are implicitly verified).
    const valid = await zKey.verifyFromR1cs(
        r1csLocalPathAndFileName,
        potLocalPathAndFileName,
        zkeyLocalPathAndFileName,
        console
    )

    await sleep(3000) // workaround for unexpected file descriptor close.

    if (valid) console.log(`${theme.symbols.success} The provided pre-computed zKey has passed validation check`)
    else {
        console.log(`${theme.symbols.error} The provided pre-computed zKey is invalid!`)

        // Prompt to generate a new zKey from scratch.
        const newZkeyGeneration = await promptZkeyGeneration()

        if (!newZkeyGeneration) showError(COMMAND_ERRORS.COMMAND_SETUP_ABORT, true)
    }

    return valid
}

/**
 * Generate a brand new zKey from scratch.
 * @param r1csLocalPathAndFileName <string> - the local complete path of the R1CS selected file.
 * @param potLocalPathAndFileName <string> - the local complete path of the PoT selected file.
 * @param zkeyLocalPathAndFileName <string> - the local complete path of the pre-computed zKey selected file.
 */
const handleNewZkeyGeneration = async (
    r1csLocalPathAndFileName: string,
    potLocalPathAndFileName: string,
    zkeyLocalPathAndFileName: string
) => {
    console.log(
        `${theme.symbols.info} The computation of your brand new zKey is starting soon.\n${theme.text.bold(
            `${theme.symbols.warning} Be careful, stopping the process will result in the loss of all progress achieved so far.`
        )}`
    )

    // Generate zKey.
    await zKey.newZKey(r1csLocalPathAndFileName, potLocalPathAndFileName, zkeyLocalPathAndFileName, console)

    console.log(`\n${theme.symbols.success} Generation of genesis zKey completed successfully`)
}

/**
 * Manage the creation of a ceremony file storage bucket.
 * @param firebaseFunctions <Functions> - the Firebase Cloud Functions instance connected to the current application.
 * @param ceremonyPrefix <string> - the prefix of the ceremony.
 * @returns <Promise<string>> - the ceremony bucket name.
 */
const handleCeremonyBucketCreation = async (firebaseFunctions: Functions, ceremonyPrefix: string): Promise<string> => {
    // Compose bucket name using the ceremony prefix.
    const bucketName = getBucketName(ceremonyPrefix, process.env.CONFIG_CEREMONY_BUCKET_POSTFIX!)

    const spinner = customSpinner(`Getting ready for ceremony files and data storage...`, `clock`)
    spinner.start()

    try {
        // Make the call to create the bucket.
        await createS3Bucket(firebaseFunctions, bucketName)
    } catch (error: any) {
        const errorBody = JSON.parse(JSON.stringify(error))
        showError(`[${errorBody.code}] ${error.message} ${!errorBody.details ? "" : `\n${errorBody.details}`}`, true)
    }

    spinner.succeed(`Ceremony bucket has been successfully created`)

    return bucketName
}

/**
 * Upload a circuit artifact (R1CS, zKey, PoT) to ceremony storage bucket.
 * @dev this method leverages the AWS S3 multi-part upload under the hood.
 * @param firebaseFunctions <Functions> - the Firebase Cloud Functions instance connected to the current application.
 * @param bucketName <string> - the ceremony bucket name.
 * @param storageFilePath <string> - the storage (bucket) path where the file should be uploaded.
 * @param localPathAndFileName <string> - the local file path where is located.
 * @param completeFilename <string> - the complete filename.
 */
const handleCircuitArtifactUploadToStorage = async (
    firebaseFunctions: Functions,
    bucketName: string,
    storageFilePath: string,
    localPathAndFileName: string,
    completeFilename: string
) => {
    const spinner = customSpinner(`Uploading ${theme.text.bold(completeFilename)} file to ceremony storage...`, `clock`)
    spinner.start()

    await multiPartUpload(
        firebaseFunctions,
        bucketName,
        storageFilePath,
        localPathAndFileName,
        Number(process.env.CONFIG_STREAM_CHUNK_SIZE_IN_MB)
    )

    spinner.succeed(`Upload of (${theme.text.bold(completeFilename)}) file completed successfully`)
}

/**
 * Setup command.
 * @notice The setup command allows the coordinator of the ceremony to prepare the next ceremony by interacting with the CLI.
 * @dev For proper execution, the command must be run in a folder containing the R1CS files related to the circuits
 * for which the coordinator wants to create the ceremony. The command will download the necessary Tau powers
 * from Hermez's ceremony Phase 1 Reliable Setup Ceremony.
 */
const setup = async () => {
    // Setup command state.
    const circuits: Array<CircuitDocument> = [] // Circuits.

    const { firebaseApp, firebaseFunctions, firestoreDatabase } = await bootstrapCommandExecutionAndServices()

    // Check for authentication.
    const { user, handle } = await checkAuth(firebaseApp)

    // Preserve command execution only for coordinators.
    if (!(await isCoordinator(user))) showError(COMMAND_ERRORS.COMMAND_NOT_COORDINATOR, true)

    // Get current working directory.
    const cwd = process.cwd()

    console.log(
        `${theme.symbols.warning} To setup a zkSNARK Groth16 Phase 2 Trusted Setup ceremony you need to have the Rank-1 Constraint System (R1CS) file for each circuit in your working directory`
    )
    console.log(
        `\n${theme.symbols.info} Your current working directory is ${theme.text.bold(
            theme.text.underlined(process.cwd())
        )}\n`
    )

    // Look for R1CS files.
    const r1csFilePaths = await filterDirectoryFilesByExtension(cwd, `.r1cs`)
    // Look for pre-computed zKeys references (if any).
    const localPreComputedZkeysFilenames = await filterDirectoryFilesByExtension(cwd, `.zkey`)

    if (!r1csFilePaths.length) showError(COMMAND_ERRORS.COMMAND_SETUP_NO_R1CS, true)

    // Prepare local directories.
    checkAndMakeNewDirectoryIfNonexistent(localPaths.output)
    cleanDir(localPaths.setup)
    cleanDir(localPaths.pot)
    cleanDir(localPaths.metadata)
    cleanDir(localPaths.zkeys)

    // Prompt the coordinator for gather ceremony input data.
    const ceremonyInputData = await promptCeremonyInputData(firestoreDatabase)
    const ceremonyPrefix = extractPrefix(ceremonyInputData.title)

    // Add circuits to ceremony.
    const circuitsInputData: Array<CircuitInputData> = await handleAdditionOfCircuitsToCeremony(
        r1csFilePaths.map((dirent: Dirent) => dirent.name),
        ceremonyInputData.timeoutMechanismType
    )

    const spinner = customSpinner(`Summarizing your ceremony...`, "clock")
    spinner.start()

    // Extract circuits metadata.
    for (const circuitInputData of circuitsInputData) {
        // Read file which contains the circuit metadata.
        const r1csMetadataFilePath = getMetadataLocalFilePath(
            `${circuitInputData.prefix}_${commonTerms.foldersAndPathsTerms.metadata}.log`
        )

        const circuitMetadata = extractCircuitMetadata(r1csMetadataFilePath)

        circuits.push({
            ...circuitInputData,
            metadata: circuitMetadata
        })
    }

    spinner.stop()

    // Display ceremony summary.
    displayCeremonySummary(ceremonyInputData, circuits)

    // Prepare data.
    let wannaGenerateNewZkey = true // New zKey generation flag.
    let wannaUsePreDownloadedPoT = false // Local PoT file usage flag.
    let bucketName: string = "" // The name of the bucket.

    // Ask for confirmation.
    const { confirmation } = await askForConfirmation("Do you want to continue with the ceremony setup?", "Yes", "No")

    if (confirmation) {
        await simpleLoader(`Looking for any pre-computed zkey file...`, `clock`, 1000)

        // Simulate pre-computed zkeys search.
        let leftPreComputedZkeys = localPreComputedZkeysFilenames

        /** Circuit-based setup */
        for (let i = 0; i < circuits.length; i += 1) {
            const circuit = circuits[i]

            console.log(
                theme.text.bold(`\n- Setup for Circuit # ${theme.colors.magenta(`${circuit.sequencePosition}`)}\n`)
            )

            // Convert to double digits powers (e.g., 9 -> 09).
            let doubleDigitsPowers = convertToDoubleDigits(circuit.metadata?.pot!)
            let smallestPowersOfTauCompleteFilenameForCircuit = `${potFilenameTemplate}${doubleDigitsPowers}.ptau`

            // Rename R1Cs and zKey based on circuit name and prefix.
            const r1csCompleteFilename = `${circuit.name}.r1cs`
            const firstZkeyCompleteFilename = `${circuit.prefix}_${genesisZkeyIndex}.zkey`
            let preComputedZkeyCompleteFilename = ``

            // Local paths.
            const r1csLocalPathAndFileName = getCWDFilePath(cwd, r1csCompleteFilename)
            let potLocalPathAndFileName = getPotLocalFilePath(smallestPowersOfTauCompleteFilenameForCircuit)
            let zkeyLocalPathAndFileName = getZkeyLocalFilePath(firstZkeyCompleteFilename)

            // Storage paths.
            const r1csStorageFilePath = getR1csStorageFilePath(circuit.prefix!, r1csCompleteFilename)
            let potStorageFilePath = getPotStorageFilePath(smallestPowersOfTauCompleteFilenameForCircuit)
            const zkeyStorageFilePath = getZkeyStorageFilePath(circuit.prefix!, firstZkeyCompleteFilename)

            if (leftPreComputedZkeys.length <= 0)
                console.log(
                    `${theme.symbols.warning} No pre-computed zKey was found. Therefore, a new zKey from scratch will be generated.`
                )
            else {
                // Prompt if coordinator wanna use a pre-computed zKey for the circuit.
                const wannaUsePreComputedZkey = await promptPreComputedZkey()

                if (wannaUsePreComputedZkey) {
                    // Prompt for pre-computed zKey selection.
                    const preComputedZkeyOptions = leftPreComputedZkeys.map((dirent: Dirent) => dirent.name)
                    preComputedZkeyCompleteFilename = await promptPreComputedZkeySelector(preComputedZkeyOptions)

                    // Switch to pre-computed zkey path.
                    zkeyLocalPathAndFileName = getCWDFilePath(cwd, preComputedZkeyCompleteFilename)

                    // Handle the selection for the PoT file to associate w/ the selected pre-computed zKey.
                    const {
                        doubleDigitsPowers: selectedDoubleDigitsPowers,
                        potCompleteFilename: selectedPotCompleteFilename,
                        usePreDownloadedPoT
                    } = await handlePreComputedZkeyPowersOfTauSelection(circuit.metadata?.pot!)

                    // Update state.
                    doubleDigitsPowers = selectedDoubleDigitsPowers
                    smallestPowersOfTauCompleteFilenameForCircuit = selectedPotCompleteFilename
                    wannaUsePreDownloadedPoT = usePreDownloadedPoT

                    // Update paths.
                    potLocalPathAndFileName = getPotLocalFilePath(smallestPowersOfTauCompleteFilenameForCircuit)
                    potStorageFilePath = getPotStorageFilePath(smallestPowersOfTauCompleteFilenameForCircuit)

                    // Check (and download) the smallest Powers of Tau for circuit.
                    if (!wannaUsePreDownloadedPoT)
                        await checkAndDownloadSmallestPowersOfTau(
                            doubleDigitsPowers,
                            smallestPowersOfTauCompleteFilenameForCircuit
                        )

                    // Check if the pre-computed zKey (in combination w/ PoT + R1CS files) is valid.
                    const isPreComputedZkeyValid = await handlePreComputedZkeyVerification(
                        r1csLocalPathAndFileName,
                        potLocalPathAndFileName,
                        zkeyLocalPathAndFileName
                    )

                    // Update flag for zKey generation accordingly.
                    wannaGenerateNewZkey = !isPreComputedZkeyValid

                    // If pre-computed zKey + combination of R1CS and PoT are valid.
                    if (isPreComputedZkeyValid) {
                        // Update paths.
                        renameSync(getCWDFilePath(cwd, preComputedZkeyCompleteFilename), firstZkeyCompleteFilename) // the pre-computed zKey become the new first (genesis) zKey.
                        zkeyLocalPathAndFileName = getCWDFilePath(cwd, firstZkeyCompleteFilename)

                        // Remove the pre-computed zKey from the list of possible pre-computed options.
                        leftPreComputedZkeys = leftPreComputedZkeys.filter(
                            (dirent: Dirent) => dirent.name !== preComputedZkeyCompleteFilename
                        )
                    }
                }
            }

            // Check (and download) the smallest Powers of Tau for circuit.
            if (!wannaUsePreDownloadedPoT)
                await checkAndDownloadSmallestPowersOfTau(
                    doubleDigitsPowers,
                    smallestPowersOfTauCompleteFilenameForCircuit
                )

            if (wannaGenerateNewZkey)
                await handleNewZkeyGeneration(
                    r1csLocalPathAndFileName,
                    potLocalPathAndFileName,
                    zkeyLocalPathAndFileName
                )

            // Create a bucket for ceremony if it has not yet been created.
            if (!bucketName) bucketName = await handleCeremonyBucketCreation(firebaseFunctions, ceremonyPrefix)

            // Upload zKey to Storage.
            await handleCircuitArtifactUploadToStorage(
                firebaseFunctions,
                bucketName,
                zkeyStorageFilePath,
                zkeyLocalPathAndFileName,
                firstZkeyCompleteFilename
            )

            // Check if PoT file has been already uploaded to storage.
            const alreadyUploadedPot = await checkIfObjectExist(
                firebaseFunctions,
                bucketName,
                getPotStorageFilePath(smallestPowersOfTauCompleteFilenameForCircuit)
            )

            if (!alreadyUploadedPot) {
                // Upload PoT to Storage.
                await handleCircuitArtifactUploadToStorage(
                    firebaseFunctions,
                    bucketName,
                    potStorageFilePath,
                    potLocalPathAndFileName,
                    smallestPowersOfTauCompleteFilenameForCircuit
                )
            } else
                console.log(
                    `${theme.symbols.success} The Powers of Tau (${theme.text.bold(
                        smallestPowersOfTauCompleteFilenameForCircuit
                    )}) file is already saved in the storage`
                )

            // Upload R1CS to Storage.
            await handleCircuitArtifactUploadToStorage(
                firebaseFunctions,
                bucketName,
                r1csStorageFilePath,
                r1csLocalPathAndFileName,
                r1csCompleteFilename
            )

            process.stdout.write(`\n`)

            spinner.text = `Preparing the ceremony data (this may take a while)...`
            spinner.start()

            // Computing file hash (this may take a while).
            const r1csBlake2bHash = await blake512FromPath(r1csLocalPathAndFileName)
            const potBlake2bHash = await blake512FromPath(potLocalPathAndFileName)
            const initialZkeyBlake2bHash = await blake512FromPath(zkeyLocalPathAndFileName)

            spinner.stop()

            // Prepare circuit data for writing to the DB.
            const circuitFiles: CircuitArtifacts = {
                r1csFilename: r1csCompleteFilename,
                potFilename: smallestPowersOfTauCompleteFilenameForCircuit,
                initialZkeyFilename: firstZkeyCompleteFilename,
                r1csStoragePath: r1csStorageFilePath,
                potStoragePath: potStorageFilePath,
                initialZkeyStoragePath: zkeyStorageFilePath,
<<<<<<< HEAD
                // Note: running `blake512FromPath()` on large size file would take some time. Maybe it should be notified to user that they should wait for that processing
                r1csBlake2bHash: await blake512FromPath(r1csLocalPathAndFileName),
                potBlake2bHash: await blake512FromPath(potLocalPathAndFileName),
                initialZkeyBlake2bHash: await blake512FromPath(zkeyLocalPathAndFileName)
=======
                r1csBlake2bHash,
                potBlake2bHash,
                initialZkeyBlake2bHash
>>>>>>> eb168f4a
            }

            // nb. these will be populated after the first contribution.
            const circuitTimings: CircuitTimings = {
                contributionComputation: 0,
                fullContribution: 0,
                verifyCloudFunction: 0
            }

            circuits[i] = {
                ...circuit,
                files: circuitFiles,
                avgTimings: circuitTimings,
                zKeySizeInBytes: getFileStats(zkeyLocalPathAndFileName).size
            }

            // Reset flags.
            wannaGenerateNewZkey = true
            wannaUsePreDownloadedPoT = false
        }

        spinner.text = `Writing ceremony data...`
        spinner.start()

        try {
            // Call the Cloud Function for writing ceremony data on Firestore DB.
            await setupCeremony(firebaseFunctions, ceremonyInputData, ceremonyPrefix, circuits)
        } catch (error: any) {
            const errorBody = JSON.parse(JSON.stringify(error))
            showError(
                `[${errorBody.code}] ${error.message} ${!errorBody.details ? "" : `\n${errorBody.details}`}`,
                true
            )
        }

        await sleep(5000) // Cloud function unexpected termination workaround.

        spinner.succeed(
            `Congratulations, the setup of ceremony ${theme.text.bold(
                ceremonyInputData.title
            )} has been successfully completed ${
                theme.emojis.tada
            }. You will be able to find all the files and info respectively in the ceremony bucket and database document.`
        )
    }
    terminate(handle)
}

export default setup<|MERGE_RESOLUTION|>--- conflicted
+++ resolved
@@ -742,16 +742,9 @@
                 r1csStoragePath: r1csStorageFilePath,
                 potStoragePath: potStorageFilePath,
                 initialZkeyStoragePath: zkeyStorageFilePath,
-<<<<<<< HEAD
-                // Note: running `blake512FromPath()` on large size file would take some time. Maybe it should be notified to user that they should wait for that processing
-                r1csBlake2bHash: await blake512FromPath(r1csLocalPathAndFileName),
-                potBlake2bHash: await blake512FromPath(potLocalPathAndFileName),
-                initialZkeyBlake2bHash: await blake512FromPath(zkeyLocalPathAndFileName)
-=======
                 r1csBlake2bHash,
                 potBlake2bHash,
                 initialZkeyBlake2bHash
->>>>>>> eb168f4a
             }
 
             // nb. these will be populated after the first contribution.
