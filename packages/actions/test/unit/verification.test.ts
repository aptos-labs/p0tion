--- conflicted
+++ resolved
@@ -4,26 +4,18 @@
 import dotenv from "dotenv"
 import { cwd } from "process"
 import fs from "fs"
-import { getAuth, signInWithEmailAndPassword } from "firebase/auth"
 import {
-<<<<<<< HEAD
     compareCeremonyArtifacts,
     createS3Bucket,
-=======
-    createS3Bucket,
     downloadAllCeremonyArtifacts,
->>>>>>> 9e915cda
     exportVerifierAndVKey,
     exportVerifierContract,
     exportVkey,
     generateGROTH16Proof,
     getBucketName,
-<<<<<<< HEAD
-=======
     getPotStorageFilePath,
     getR1csStorageFilePath,
     getZkeyStorageFilePath,
->>>>>>> 9e915cda
     verifyGROTH16Proof,
     verifyZKey
 } from "../../src"
@@ -44,12 +36,8 @@
     uploadFileToS3
 } from "../utils"
 import { TestingEnvironment } from "../../src/types/enums"
-<<<<<<< HEAD
 import { fakeCeremoniesData, fakeCircuitsData, fakeUsersData } from "../data/samples"
-=======
-import { fakeCeremoniesData, fakeUsersData } from "../data/samples"
 import { generateFakeCircuit } from "../data/generators"
->>>>>>> 9e915cda
 
 chai.use(chaiAsPromised)
 dotenv.config()
@@ -93,23 +81,13 @@
         wrongZkeyPath = `${cwd()}/packages/actions/test/data/artifacts/notcircuit_0000.zkey`
     }
 
-<<<<<<< HEAD
-    const finalZkeyPath = `${cwd()}/packages/actions/test/data/artifacts/circuit-small_00001.zkey`
-    const verifierExportPath = `${cwd()}/packages/actions/test/data/artifacts/verifier.sol`
-    const vKeyExportPath = `${cwd()}/packages/actions/test/data/artifacts/vkey.json`
-=======
->>>>>>> 9e915cda
     const solidityVersion = "0.8.10"
 
     const { ceremonyBucketPostfix } = getStorageConfiguration()
 
     // Initialize admin and user services.
     const { adminFirestore, adminAuth } = initializeAdminServices()
-<<<<<<< HEAD
-    const { userApp, userFunctions } = initializeUserServices()
-=======
     const { userApp, userFirestore, userFunctions } = initializeUserServices()
->>>>>>> 9e915cda
     const userAuth = getAuth(userApp)
 
     const users = [fakeUsersData.fakeUser1]
@@ -121,14 +99,6 @@
         }
     })
 
-<<<<<<< HEAD
-    afterAll(async () => {
-        await cleanUpMockUsers(adminAuth, adminFirestore, users)
-        await deleteAdminApp()
-    })
-
-=======
->>>>>>> 9e915cda
     describe("generateGROTH16Proof", () => {
         it("should generate a GROTH16 proof", async () => {
             const inputs = {
@@ -268,7 +238,6 @@
         })
     })
     if (envType === TestingEnvironment.PRODUCTION) {
-<<<<<<< HEAD
         describe("compareCeremonyArtifacts", () => {
             const ceremony = fakeCeremoniesData.fakeCeremonyOpenedDynamic
             const bucketName = getBucketName(ceremony.data.prefix!, ceremonyBucketPostfix)
@@ -336,9 +305,7 @@
                 )
             })
         })
-    }
-    afterAll(() => {
-=======
+
         describe("downloadAllCeremonyArtifacts", () => {
             const ceremony = fakeCeremoniesData.fakeCeremonyOpenedFixed
 
@@ -445,7 +412,6 @@
         })
     }
     afterAll(async () => {
->>>>>>> 9e915cda
         if (fs.existsSync(verifierExportPath)) {
             fs.unlinkSync(verifierExportPath)
         }
