import { Verification } from "@octokit/auth-oauth-device/dist-types/types"
import puppeteerExtra from "puppeteer-extra"
import { expect } from "chai"
import stealthMode from "puppeteer-extra-plugin-stealth"
import anonUserAgent from "puppeteer-extra-plugin-anonymize-ua"
import fetch from "node-fetch"
import { google } from "googleapis"
import { createOAuthDeviceAuth } from "@octokit/auth-oauth-device"
import { createUserWithEmailAndPassword, getAuth, GithubAuthProvider, UserCredential } from "firebase/auth"
import { FirebaseApp } from "firebase/app"
import { Auth } from "firebase-admin/lib/auth/auth"
import { signInToFirebaseWithCredentials } from "../../src"
import { getAuthenticationConfiguration, sleep } from "./configs"

/**
 * Create a new Firebase user account with specified email and password.
 * @notice On successful creation of the user account, this user will also be signed in to your application.
 * @dev The pw MUST not be the one used for login with the email on Google or other email providers. The pw is only valid for authentication with Firebase.
 * @param userApp <FirebaseApp> - the initialized instance of the Firebase app.
 * @param email <string> - the personal user email.
 * @param pw <string> - a password to be associated with the user personal email here in Firebase.
 * @returns <Promise<UserCredential>>
 */
export const createNewFirebaseUserWithEmailAndPw = async (
    userApp: FirebaseApp,
    email: string,
    pw: string
): Promise<UserCredential> => createUserWithEmailAndPassword(getAuth(userApp), email, pw)

/**
 * Return the verification code needed to complete the access with Github.
 * @param gmailUserEmail <string> - the GMail email address.
 * @param gmailClientId <string> - the GMail client identifier.
 * @param gmailClientSecret <string> - the GMail client secret.
 * @param gmailRedirectUrl <string> - the GMail redirect url.
 * @param gmailRefreshToken <string> - the GMail refresh token.
 * @dev You should have the GMail APIs for OAuth2.0 must be enabled and configured properly in order to get correct results.
 * @returns <Promise<string>> - return the 6 digits verification code needed to complete the access with Github.
 * @todo this method will not be used for testing right now. See PR #286 and #289 for info.
 */
export const getLastGithubVerificationCode = async (
    gmailUserEmail: string,
    gmailClientId: string,
    gmailClientSecret: string,
    gmailRedirectUrl: string,
    gmailRefreshToken: string
): Promise<string> => {
    // Configure Google OAuth2.0 client.
    const oAuth2Client = new google.auth.OAuth2(gmailClientId, gmailClientSecret, gmailRedirectUrl)
    oAuth2Client.setCredentials({ refresh_token: gmailRefreshToken })
    // Get access token.
    const { token } = await oAuth2Client.getAccessToken()

    // Fetch messages (emails) and retrieve the id of the last one.
    let response = await fetch(`https://gmail.googleapis.com/gmail/v1/users/${gmailUserEmail}/messages`, {
        headers: {
            authorization: `Bearer ${token}`
        }
    })
    let body = await response.json()
    const lastMsgId = body.messages[0].id

    // Read last message using id.
    response = await fetch(`https://gmail.googleapis.com/gmail/v1/users/${gmailUserEmail}/messages/${lastMsgId}`, {
        headers: {
            authorization: `Bearer ${token}`
        }
    })
    body = await response.json()
    // Convert buffer.
    const message = Buffer.from(body.payload.body.data, "base64").toString()
    // Get OTP verification code.
    const otp = message.match(/[0-9]{6}/)?.toString()

    if (!otp) throw new Error("OTP code could not be retrieved.")

    return otp
}

/**
 * Simulate callback to manage the data requested for Github OAuth2.0 device flow.
 * @param verification <Verification> - the data from Github OAuth2.0 device flow.
 * @todo this method will not be used for testing right now. See PR #286 and #289 for info.
 */
export const simulateOnVerification = async (verification: Verification): Promise<any> => {
    // 0.A Prepare data and plugins.
    const { userEmail, githubUserPw, gmailClientId, gmailClientSecret, gmailRedirectUrl, gmailRefreshToken } =
        getAuthenticationConfiguration()
    puppeteerExtra.use(stealthMode())
    puppeteerExtra.use(anonUserAgent({ stripHeadless: true }))

    // 0.B Browser and page.
    const args = [
        "--no-sandbox",
        "--disable-setuid-sandbox",
        // Get rid of cache and temp files.
        "--aggressive-cache-discard",
        "--disable-cache",
        "--disable-application-cache",
        "--disable-offline-load-stale-cache",
        "--disable-gpu-shader-disk-cache",
        "--media-cache-size=0",
        "--disk-cache-size=0",
        // Increase speed and network throughput.
        "--disable-extensions",
        "--disable-component-extensions-with-background-pages",
        "--disable-default-apps",
        "--mute-audio",
        "--no-default-browser-check",
        "--autoplay-policy=user-gesture-required",
        "--disable-background-timer-throttling",
        "--disable-backgrounding-occluded-windows",
        "--disable-notifications",
        "--disable-background-networking",
        "--disable-breakpad",
        "--disable-component-update",
        "--disable-domain-reliability",
        "--disable-sync"
    ]

    // Switch to 'headless: false' to debug using the Chrome browser.
    const browser = await puppeteerExtra.launch({ args, headless: true, channel: "chrome" })
    const ghPage = await browser.newPage()

    // 1. Navigate to Github login to execute device flow OAuth.
    ghPage.goto(verification.verification_uri)
    await Promise.race([
        ghPage.waitForNavigation({ waitUntil: "domcontentloaded" }),
        ghPage.waitForNavigation({ waitUntil: "load" })
    ])

    // Type data.
    await ghPage.waitForSelector(`.js-login-field`, { visible: true })
    await ghPage.waitForSelector(`.js-password-field`, { visible: true })

    await ghPage.type(".js-login-field", userEmail, { delay: 100 })
    await ghPage.type(".js-password-field", githubUserPw, { delay: 100 })

    // Confirm.
    await Promise.all([await ghPage.keyboard.press("Enter"), await ghPage.waitForNavigation()])

    await sleep(2000) // 2sec. to receive email.

    if ((await ghPage.$(`.js-verification-code-input-auto-submit`)) !== null) {
        // 2. Get verification code from GMail using APIs.
        const verificationCode = await getLastGithubVerificationCode(
            userEmail,
            gmailClientId,
            gmailClientSecret,
            gmailRedirectUrl,
            gmailRefreshToken
        )

        // 1.3 Input verification code and complete sign-in.
        await ghPage.waitForSelector(`.js-verification-code-input-auto-submit`, { timeout: 10000, visible: true })
        await ghPage.type(".js-verification-code-input-auto-submit", verificationCode, { delay: 100 })
        // Confirm.
        await Promise.all([await ghPage.keyboard.press("Enter"), await ghPage.waitForNavigation()])
    }

    // 2. Insert code for device activation.
    // Get input slots for digits besides the fourth ('-' char).
    const userCode0 = await ghPage.$("#user-code-0")
    const userCode1 = await ghPage.$("#user-code-1")
    const userCode2 = await ghPage.$("#user-code-2")
    const userCode3 = await ghPage.$("#user-code-3")
    const userCode5 = await ghPage.$("#user-code-5")
    const userCode6 = await ghPage.$("#user-code-6")
    const userCode7 = await ghPage.$("#user-code-7")
    const userCode8 = await ghPage.$("#user-code-8")
    // Type digits.
    await userCode0?.type(verification.user_code[0], { delay: 100 })
    await userCode1?.type(verification.user_code[1], { delay: 100 })
    await userCode2?.type(verification.user_code[2], { delay: 100 })
    await userCode3?.type(verification.user_code[3], { delay: 100 })
    await userCode5?.type(verification.user_code[5], { delay: 100 })
    await userCode6?.type(verification.user_code[6], { delay: 100 })
    await userCode7?.type(verification.user_code[7], { delay: 100 })
    await userCode8?.type(verification.user_code[8], { delay: 100 })
    // Progress.
    const continueButton = await ghPage.$('[name="commit"]')
    await Promise.all([await continueButton?.click(), ghPage.waitForNavigation()])

    // 3. Confirm authorization for association of account and application.
    await sleep(2000) // wait for authorize button be clickable.

    const authorizeButton = await ghPage.$('[id="js-oauth-authorize-btn"]')
    await Promise.all([await authorizeButton?.click(), ghPage.waitForNavigation()])

    // 4. Check for completion and close browser.
    const completedTextElem = await ghPage.$("p[class='text-center']")
    await Promise.all([
        expect(await (await completedTextElem?.getProperty("textContent"))?.jsonValue()).to.be.equal(
            "Your device is now connected."
        ),
        await browser.close() // Close browser.
    ])
}

/**
 * Simulate callback to cancel authorization for Github OAuth2.0 device flow.
 * @param verification <Verification> - the data from Github OAuth2.0 device flow.
 * @todo this method will not be used for testing right now. See PR #286 and #289 for info.
 */
export const simulateCancelledOnVerification = async (verification: Verification): Promise<any> => {
    // 0.A Prepare data and plugins.
    const { userEmail, githubUserPw, gmailClientId, gmailClientSecret, gmailRedirectUrl, gmailRefreshToken } =
        getAuthenticationConfiguration()
    puppeteerExtra.use(stealthMode())
    puppeteerExtra.use(anonUserAgent({ stripHeadless: true }))

    // 0.B Browser and page.
    const args = [
        "--no-sandbox",
        "--disable-setuid-sandbox",
        // Get rid of cache and temp files.
        "--aggressive-cache-discard",
        "--disable-cache",
        "--disable-application-cache",
        "--disable-offline-load-stale-cache",
        "--disable-gpu-shader-disk-cache",
        "--media-cache-size=0",
        "--disk-cache-size=0",
        // Increase speed and network throughput.
        "--disable-extensions",
        "--disable-component-extensions-with-background-pages",
        "--disable-default-apps",
        "--mute-audio",
        "--no-default-browser-check",
        "--autoplay-policy=user-gesture-required",
        "--disable-background-timer-throttling",
        "--disable-backgrounding-occluded-windows",
        "--disable-notifications",
        "--disable-background-networking",
        "--disable-breakpad",
        "--disable-component-update",
        "--disable-domain-reliability",
        "--disable-sync"
    ]

    // Switch to 'headless: false' to debug using the Chrome browser.
    const browser = await puppeteerExtra.launch({ args, headless: true, channel: "chrome" })
    const ghPage = await browser.newPage()

    // 1. Navigate to Github login to execute device flow OAuth.
    ghPage.goto(verification.verification_uri)
    await Promise.race([
        ghPage.waitForNavigation({ waitUntil: "domcontentloaded" }),
        ghPage.waitForNavigation({ waitUntil: "load" })
    ])

    // Type data.
    await ghPage.waitForSelector(`.js-login-field`, { visible: true })
    await ghPage.waitForSelector(`.js-password-field`, { visible: true })

    await ghPage.type(".js-login-field", userEmail, { delay: 100 })
    await ghPage.type(".js-password-field", githubUserPw, { delay: 100 })

    // Confirm.
    await Promise.all([await ghPage.keyboard.press("Enter"), await ghPage.waitForNavigation()])

    await sleep(2000) // 2sec. to receive email.

    if ((await ghPage.$(`.js-verification-code-input-auto-submit`)) !== null) {
        // 2. Get verification code from GMail using APIs.
        const verificationCode = await getLastGithubVerificationCode(
            userEmail,
            gmailClientId,
            gmailClientSecret,
            gmailRedirectUrl,
            gmailRefreshToken
        )

        // 1.3 Input verification code and complete sign-in.
        await ghPage.waitForSelector(`.js-verification-code-input-auto-submit`, { timeout: 10000, visible: true })
        await ghPage.type(".js-verification-code-input-auto-submit", verificationCode, { delay: 100 })
        // Confirm.
        await Promise.all([await ghPage.keyboard.press("Enter"), await ghPage.waitForNavigation()])
    }

    // 2. Insert code for device activation.
    // Get input slots for digits besides the fourth ('-' char).
    const userCode0 = await ghPage.$("#user-code-0")
    const userCode1 = await ghPage.$("#user-code-1")
    const userCode2 = await ghPage.$("#user-code-2")
    const userCode3 = await ghPage.$("#user-code-3")
    const userCode5 = await ghPage.$("#user-code-5")
    const userCode6 = await ghPage.$("#user-code-6")
    const userCode7 = await ghPage.$("#user-code-7")
    const userCode8 = await ghPage.$("#user-code-8")
    // Type digits.
    await userCode0?.type(verification.user_code[0], { delay: 100 })
    await userCode1?.type(verification.user_code[1], { delay: 100 })
    await userCode2?.type(verification.user_code[2], { delay: 100 })
    await userCode3?.type(verification.user_code[3], { delay: 100 })
    await userCode5?.type(verification.user_code[5], { delay: 100 })
    await userCode6?.type(verification.user_code[6], { delay: 100 })
    await userCode7?.type(verification.user_code[7], { delay: 100 })
    await userCode8?.type(verification.user_code[8], { delay: 100 })
    // Progress.
    const continueButton = await ghPage.$('[name="commit"]')
    await Promise.all([await continueButton?.click(), ghPage.waitForNavigation()])

    // 3. Confirm authorization for association of account and application.
    await sleep(2000) // wait for authorize button be clickable.

    const cancelButton = await ghPage.$('button[value="0"]')
    await Promise.all([await cancelButton?.click(), ghPage.waitForNavigation()])

    await browser.close()
}

/**
 * Simulate callback sending an invalid device code for Github OAuth2.0 device flow.
 * @param verification <Verification> - the data from Github OAuth2.0 device flow.
 * @todo this method will not be used for testing right now. See PR #286 and #289 for info.
 */
export const simulateInvalidTokenOnVerification = async (verification: Verification): Promise<any> => {
    // 0.A Prepare data and plugins.
    const { userEmail, githubUserPw, gmailClientId, gmailClientSecret, gmailRedirectUrl, gmailRefreshToken } =
        getAuthenticationConfiguration()
    puppeteerExtra.use(stealthMode())
    puppeteerExtra.use(anonUserAgent({ stripHeadless: true }))

    // 0.B Browser and page.
    const args = [
        "--no-sandbox",
        "--disable-setuid-sandbox",
        // Get rid of cache and temp files.
        "--aggressive-cache-discard",
        "--disable-cache",
        "--disable-application-cache",
        "--disable-offline-load-stale-cache",
        "--disable-gpu-shader-disk-cache",
        "--media-cache-size=0",
        "--disk-cache-size=0",
        // Increase speed and network throughput.
        "--disable-extensions",
        "--disable-component-extensions-with-background-pages",
        "--disable-default-apps",
        "--mute-audio",
        "--no-default-browser-check",
        "--autoplay-policy=user-gesture-required",
        "--disable-background-timer-throttling",
        "--disable-backgrounding-occluded-windows",
        "--disable-notifications",
        "--disable-background-networking",
        "--disable-breakpad",
        "--disable-component-update",
        "--disable-domain-reliability",
        "--disable-sync"
    ]

    // Switch to 'headless: false' to debug using the Chrome browser.
    const browser = await puppeteerExtra.launch({ args, headless: true, channel: "chrome" })
    const ghPage = await browser.newPage()

    // 1. Navigate to Github login to execute device flow OAuth.
    ghPage.goto(verification.verification_uri)
    await Promise.race([
        ghPage.waitForNavigation({ waitUntil: "domcontentloaded" }),
        ghPage.waitForNavigation({ waitUntil: "load" })
    ])

    // Type data.
    await ghPage.waitForSelector(`.js-login-field`, { visible: true })
    await ghPage.waitForSelector(`.js-password-field`, { visible: true })

    await ghPage.type(".js-login-field", userEmail, { delay: 100 })
    await ghPage.type(".js-password-field", githubUserPw, { delay: 100 })

    // Confirm.
    await Promise.all([await ghPage.keyboard.press("Enter"), await ghPage.waitForNavigation()])

    await sleep(2000) // 2sec. to receive email.

    if ((await ghPage.$(`.js-verification-code-input-auto-submit`)) !== null) {
        // 2. Get verification code from GMail using APIs.
        const verificationCode = await getLastGithubVerificationCode(
            userEmail,
            gmailClientId,
            gmailClientSecret,
            gmailRedirectUrl,
            gmailRefreshToken
        )

        // 1.3 Input verification code and complete sign-in.
        await ghPage.waitForSelector(`.js-verification-code-input-auto-submit`, { timeout: 10000, visible: true })
        await ghPage.type(".js-verification-code-input-auto-submit", verificationCode, { delay: 100 })
        // Confirm.
        await Promise.all([await ghPage.keyboard.press("Enter"), await ghPage.waitForNavigation()])
    }

    // 2. Insert code for device activation.
    // Get input slots for digits besides the fourth ('-' char).
    const userCode0 = await ghPage.$("#user-code-0")
    const userCode1 = await ghPage.$("#user-code-1")
    const userCode2 = await ghPage.$("#user-code-2")
    const userCode3 = await ghPage.$("#user-code-3")
    const userCode5 = await ghPage.$("#user-code-5")
    const userCode6 = await ghPage.$("#user-code-6")
    const userCode7 = await ghPage.$("#user-code-7")
    const userCode8 = await ghPage.$("#user-code-8")
    // @test Type wrong digits
    await userCode0?.type("1", { delay: 100 })
    await userCode1?.type("2", { delay: 100 })
    await userCode2?.type("3", { delay: 100 })
    await userCode3?.type("4", { delay: 100 })
    await userCode5?.type("5", { delay: 100 })
    await userCode6?.type("6", { delay: 100 })
    await userCode7?.type("7", { delay: 100 })
    await userCode8?.type("8", { delay: 100 })
    // Progress.
    const continueButton = await ghPage.$('[name="commit"]')
    await Promise.all([await continueButton?.click(), ghPage.waitForNavigation()])

    await browser.close()
}

/**
 * Simulate callback for unreachable GitHub website for Github OAuth2.0 device flow.
 * @param verification <Verification> - the data from Github OAuth2.0 device flow.
 * @todo this method will not be used for testing right now. See PR #286 and #289 for info.
 */
/* eslint-disable @typescript-eslint/no-unused-vars */
export const simulateUnreachablePageOnVerification = async (verification: Verification): Promise<any> => {
    puppeteerExtra.use(stealthMode())
    puppeteerExtra.use(anonUserAgent({ stripHeadless: true }))

    // 0.B Browser and page.
    const args = [
        "--no-sandbox",
        "--disable-setuid-sandbox",
        // Get rid of cache and temp files.
        "--aggressive-cache-discard",
        "--disable-cache",
        "--disable-application-cache",
        "--disable-offline-load-stale-cache",
        "--disable-gpu-shader-disk-cache",
        "--media-cache-size=0",
        "--disk-cache-size=0",
        // Increase speed and network throughput.
        "--disable-extensions",
        "--disable-component-extensions-with-background-pages",
        "--disable-default-apps",
        "--mute-audio",
        "--no-default-browser-check",
        "--autoplay-policy=user-gesture-required",
        "--disable-background-timer-throttling",
        "--disable-backgrounding-occluded-windows",
        "--disable-notifications",
        "--disable-background-networking",
        "--disable-breakpad",
        "--disable-component-update",
        "--disable-domain-reliability",
        "--disable-sync"
    ]

    // Switch to 'headless: false' to debug using the Chrome browser.
    const browser = await puppeteerExtra.launch({ args, headless: true, channel: "chrome" })
    const ghPage = await browser.newPage()

    await sleep(2000) // 2sec. to receive email.

    // 1. Navigate to Github login to execute device flow OAuth.
    ghPage.goto("https://g1thub.com/login/device")

    await sleep(2000)

    await browser.close()
}

/**
 * Reproduce the Github Device Flow OAuth2.0 and Firebase credential handshake to authenticate a user.
 * @notice This works only in production environment. (nb. we need to address the issue on the 'onVerification' before using this).
 * @param userApp <FirebaseApp> - the Firebase user Application instance.
 * @param clientId <string> - the Github client id.
 * @returns <Promise<UserCredential>> - the credential of the user after the handshake with Firebase.
 * @todo this method will not be used for testing right now. See PR #286 and #289 for info.
 */
export const authenticateUserWithGithub = async (userApp: FirebaseApp, clientId: string): Promise<UserCredential> => {
    const clientType = "oauth-app"
    const tokenType = "oauth"

    const auth = createOAuthDeviceAuth({
        clientType,
        clientId,
        scopes: ["gist"],
        onVerification: simulateOnVerification
    })

    // Get the access token.
    const { token } = await auth({
        type: tokenType
    })

    // Get and exchange credentials.
    const userFirebaseCredentials = GithubAuthProvider.credential(token)
    return signInToFirebaseWithCredentials(userApp, userFirebaseCredentials)
}

/**
<<<<<<< HEAD
 * Test function to add coordinator privileges to a user.
 * @param adminAuth <Auth> - the admin auth instance.
 * @param userId <string> - the uid of the user to add the privileges to.
 */
export const addCoordinatorPrivileges = async (adminAuth: Auth, userId: string): Promise<void> => {
    await adminAuth.setCustomUserClaims(userId, { coordinator: true })
}

/**
 * Test function to add parcipant privileges to a user.
 * @param adminAuth <Auth> - the admin auth instance.
 * @param userId <string> - the uid of the user to add the privileges to.
 */
export const addParticipantPrivileges = async (adminAuth: Auth, userId: string): Promise<void> => {
    await adminAuth.setCustomUserClaims(userId, { participant: true })
}
=======
 * Test function to set custom claims of a user.
 * @param adminAuth <Auth> - the admin auth instance.
 * @param userId <string> - the uid of the user to add the privileges to.
 * @param claims <{ [key: string]: boolean }> - the claims to set.
 * @returns
 */
export const setCustomClaims = async (
    adminAuth: Auth,
    userId: string,
    claims: { [key: string]: boolean }
): Promise<void> => adminAuth.setCustomUserClaims(userId, claims)
>>>>>>> 33da59e8
<|MERGE_RESOLUTION|>--- conflicted
+++ resolved
@@ -500,24 +500,6 @@
 }
 
 /**
-<<<<<<< HEAD
- * Test function to add coordinator privileges to a user.
- * @param adminAuth <Auth> - the admin auth instance.
- * @param userId <string> - the uid of the user to add the privileges to.
- */
-export const addCoordinatorPrivileges = async (adminAuth: Auth, userId: string): Promise<void> => {
-    await adminAuth.setCustomUserClaims(userId, { coordinator: true })
-}
-
-/**
- * Test function to add parcipant privileges to a user.
- * @param adminAuth <Auth> - the admin auth instance.
- * @param userId <string> - the uid of the user to add the privileges to.
- */
-export const addParticipantPrivileges = async (adminAuth: Auth, userId: string): Promise<void> => {
-    await adminAuth.setCustomUserClaims(userId, { participant: true })
-}
-=======
  * Test function to set custom claims of a user.
  * @param adminAuth <Auth> - the admin auth instance.
  * @param userId <string> - the uid of the user to add the privileges to.
@@ -528,5 +510,4 @@
     adminAuth: Auth,
     userId: string,
     claims: { [key: string]: boolean }
-): Promise<void> => adminAuth.setCustomUserClaims(userId, claims)
->>>>>>> 33da59e8
+): Promise<void> => adminAuth.setCustomUserClaims(userId, claims)